## Server ##

server_name: SERVER_NAME
log_config: /conf/log_config.yaml
report_stats: False
signing_key_path: /conf/server.signing.key
trusted_key_servers: []
enable_registration: true

## Listeners ##

tls_certificate_path: /conf/server.tls.crt
tls_private_key_path: /conf/server.tls.key
bcrypt_rounds: 4

listeners:
  - port: 8448
    bind_addresses: ['::']
    type: http
    tls: true
    resources:
      - names: [federation]

  - port: 8008
    bind_addresses: ['::']
    type: http

    resources:
      - names: [client]

## Database ##

database:
  name: "sqlite3"
  args:
    # We avoid /data, as it is a volume and is not transferred when the container is committed,
    # which is a fundamental necessity in complement.
    database: "/conf/homeserver.db"

## Federation ##

# disable verification of federation certificates
#
# TODO: this is temporary until https://github.com/matrix-org/complement/pull/28 lands and
# allows homeservers spun up by complement access to the complement CA certificate to trust
federation_verify_certificates: false

# trust certs signed by the dummy CA
federation_custom_ca_list:
- /ca/ca.crt

# unblacklist RFC1918 addresses
ip_range_blacklist: []

# Disable server rate-limiting
rc_federation:
  window_size: 1000
  sleep_limit: 10
  sleep_delay: 500
  reject_limit: 99999
  concurrent: 3

rc_message:
  per_second: 9999
  burst_count: 9999

rc_registration:
  per_second: 9999
  burst_count: 9999

rc_login:
  address:
    per_second: 9999
    burst_count: 9999
  account:
    per_second: 9999
    burst_count: 9999
  failed_attempts:
    per_second: 9999
    burst_count: 9999

rc_admin_redaction:
  per_second: 9999
  burst_count: 9999

rc_joins:
  local:
    per_second: 9999
    burst_count: 9999
  remote:
    per_second: 9999
    burst_count: 9999

federation_rr_transactions_per_room_per_second: 9999


## Registration ##

enable_registration: True
registration_shared_secret: "$FZjMa&9fAAi9Xf[F)jAY[C#y?QwT[!qnBi+:ZLj.-)zVf]:C39H4Y99c$LPCh}{"

## API Configuration ##

# A list of application service config files to use
#
app_service_config_files:
AS_REGISTRATION_FILES  

## Experimental Features ##

experimental_features:
  # Enable knocking support
  msc2403_enabled: true
<<<<<<< HEAD
  # Enable history backfilling support
  msc2716_enabled: true
=======
  # Enable spaces support
  spaces_enabled: true
>>>>>>> c26972fa
<|MERGE_RESOLUTION|>--- conflicted
+++ resolved
@@ -111,10 +111,7 @@
 experimental_features:
   # Enable knocking support
   msc2403_enabled: true
-<<<<<<< HEAD
-  # Enable history backfilling support
-  msc2716_enabled: true
-=======
   # Enable spaces support
   spaces_enabled: true
->>>>>>> c26972fa
+  # Enable history backfilling support
+  msc2716_enabled: true